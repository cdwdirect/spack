--- conflicted
+++ resolved
@@ -154,17 +154,13 @@
 #=============================================================================
 # Building
 #=============================================================================
-<<<<<<< HEAD
-script: share/spack/qa/run-$TEST_SUITE-tests
+script:
+  - share/spack/qa/run-$TEST_SUITE-tests
+  - if [[ "$COVERAGE" == "true" ]]; then codecov --env PY_VERSION --required ; fi
 
 after_success:
   - codecov --env PY_VERSION
   - ccache -s
-=======
-script:
-  - share/spack/qa/run-$TEST_SUITE-tests
-  - if [[ "$COVERAGE" == "true" ]]; then codecov --env PY_VERSION --required ; fi
->>>>>>> 43190a6b
 
 #=============================================================================
 # Notifications
